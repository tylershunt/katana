--- conflicted
+++ resolved
@@ -25,12 +25,8 @@
  *
  * @author Andrew Lenharth <andrewl@lenharth.org>
  */
-<<<<<<< HEAD
-
+#include "Galois/config.h"
 #include "Galois/Runtime/Network.h"
-=======
-#include "Galois/config.h"
->>>>>>> 4113c1e4
 #include "Galois/Runtime/ll/gio.h"
 #include "Galois/Runtime/ll/SimpleLock.h"
 #include "Galois/Runtime/ll/TID.h"
@@ -48,16 +44,10 @@
 #include <iomanip>
 #include GALOIS_CXX11_STD_HEADER(mutex)
 
-<<<<<<< HEAD
 static void printString(bool error, bool newline, uint32_t host, const std::string prefix, const std::string s) {
-  static Galois::Runtime::LL::SimpleLock<true> IOLock;
+  static Galois::Runtime::LL::SimpleLock IOLock;
   static bool local = Galois::Runtime::LL::EnvCheck("GALOIS_DEBUG_LOCAL");
   if (Galois::Runtime::NetworkInterface::ID == 0 || local) {
-=======
-static void printString(bool error, bool newline, const std::string prefix, const std::string s) {
-  static Galois::Runtime::LL::SimpleLock IOLock;
-//  if (Galois::Runtime::networkHostID == 0) {
->>>>>>> 4113c1e4
     std::lock_guard<decltype(IOLock)> lock(IOLock);
     std::ostream& o = error ? std::cerr : std::cout;
     if (prefix.length()) o << prefix << " " << host << ": ";
@@ -84,15 +74,10 @@
   std::ostringstream os;
   os << "[" << time_str << " " << std::setw(3) << getTID() << "] " << s;
 
-<<<<<<< HEAD
   static bool tofile = EnvCheck("GALOIS_DEBUG_TO_FILE");
 
   if (tofile) {
-    static Galois::Runtime::LL::SimpleLock<true> dIOLock;
-=======
-  if (EnvCheck("GALOIS_DEBUG_TO_FILE")) {
     static Galois::Runtime::LL::SimpleLock dIOLock;
->>>>>>> 4113c1e4
     std::lock_guard<decltype(dIOLock)> lock(dIOLock);
     static std::ofstream debugOut;
     if (!debugOut.is_open()) {
