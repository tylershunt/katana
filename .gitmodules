<<<<<<< HEAD
[submodule "libcypher-parser"]
	path = libcypher-parser
	url = https://github.com/cleishm/libcypher-parser.git
=======
[submodule "liblci"]
	path = liblci
	url = https://github.com/uiuc-hpc/LC.git
[submodule "bliss"]
	path = bliss
	url = https://github.com/chenxuhao/bliss.git
[submodule "moderngpu"]
	path = moderngpu
	url = https://github.com/moderngpu/moderngpu.git
[submodule "cub"]
	path = cub
	url = https://github.com/NVlabs/cub.git
>>>>>>> fd944f45
<|MERGE_RESOLUTION|>--- conflicted
+++ resolved
@@ -1,18 +1,15 @@
-<<<<<<< HEAD
-[submodule "libcypher-parser"]
-	path = libcypher-parser
-	url = https://github.com/cleishm/libcypher-parser.git
-=======
 [submodule "liblci"]
 	path = liblci
 	url = https://github.com/uiuc-hpc/LC.git
-[submodule "bliss"]
-	path = bliss
-	url = https://github.com/chenxuhao/bliss.git
 [submodule "moderngpu"]
 	path = moderngpu
 	url = https://github.com/moderngpu/moderngpu.git
 [submodule "cub"]
 	path = cub
 	url = https://github.com/NVlabs/cub.git
->>>>>>> fd944f45
+[submodule "bliss"]
+	path = bliss
+	url = https://github.com/chenxuhao/bliss.git
+[submodule "libcypher-parser"]
+	path = libcypher-parser
+	url = https://github.com/cleishm/libcypher-parser.git