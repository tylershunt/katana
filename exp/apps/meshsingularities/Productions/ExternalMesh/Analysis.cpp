#include "Analysis.hpp"
#include <algorithm>

using namespace std;

// todo: rotator
/*
int Analysis::treeHeight(Node *root)
{
    if (root == NULL) {
        return 0;
    }
    else {
        return std::max(Analysis::treeHeight(root->getLeft()), Analysis::treeHeight(root->getRight()))+1;
    }
}
*/
/*
int Analysis::rotate(Node *root, Node *parent)
{
    // two nodes are neighbours if the intersection of sets of DOFs is not empty.
    auto isNeighbour = [] (Node *node, Node *parent) {
        std::set<uint64_t> nodeDofs(node->getDofs().cbegin(), node->getDofs().cend());
        std::set<uint64_t> parentDofs(parent->getDofs().cbegin(), parent->getDofs().cend());

        if (nodeDofs.empty() || parentDofs.empty()) {
            return false;
        }

        auto nodeIt = nodeDofs.begin();
        auto nodeItEnd = nodeDofs.end();

        auto parentIt = parentDofs.begin();
        auto parentItEnd = parentDofs.end();

        // sets are internally sorted, so if the beginning of the one is greater
        // than end of other - we can finish
        if ((*parentIt > *nodeDofs.rbegin()) || (*nodeIt > *parentDofs.rbegin())) {
            return false;
        }

        while (nodeIt != nodeItEnd && parentIt != parentItEnd) {
            if (*nodeIt == *parentIt) {
                return true; // common element? yes, we are neighbours!
            } else if (*nodeIt > *parentIt) {
                ++parentIt;
            } else {
                ++nodeIt;
            }
        }

        return false; // no common elements => no neighbourhood
    };

    int l=0;
    int r=0;

    if (root->getLeft() != NULL) {
        l = Analysis::rotate(root->getLeft(), root);
    }
    if (root->getRight() != NULL) {
        r = Analysis::rotate(root->getRight(), root);
    }

<<<<<<< HEAD
    int h=r-l;

    if (h==1 || h==-1 || h==0) {
        return h; //no rotation
    }

    if (h>=2)
    {//we need to perform some rotations to the left
     //  child=dziecko root->right które jest sąsiadem parent
     //  (if there are two such sons, we pick up the one with smaller
//   number of connected neighbors - with shorter neighbors)

        //
        Node *child;

        bool childIsRight = isNeighbour(root->getRight()->getRight(), parent);
        bool childIsLeft = isNeighbour(root->getRight()->getLeft(), parent);

        if (childIsRight && childIsLeft) {
            int l_length = Analysis::treeHeight(root->getRight()->getLeft());
            int r_length = Analysis::treeHeight(root->getRight()->getRight());
            if (l_length > r_length) {
                child = root->getRight()->getRight();
            } else {
                child = root->getRight()->getLeft();
            }
        }

        if ((childIsRight && r<=0) ||
            (childIsLeft && r>=0))
        {
            Node *T, *t;
            //    if parent!=NULL then make root->right son of parent
            //else T=root->right
            //t=root->left

            if (parent != NULL) {
                parent->setRight(root->getRight());
            } else {
                T = root->getRight();
            }

            t = root->getLeft();

            root->getRight()->setLeft(root);
            root->setRight(child);

            // WTF!? - podmieniamy roota?
            if (parent != NULL) {
                //merge_list(parent->left,parent->right)
                parent->set
            } else {

            }
            //      else merge_list(T->left,T->right)

            // end of left rotation
        }

//    make root left son of root->right
//    (this step may require exchange of left son
//     with right son for root->right)
//    make child right son of root
//    if parent!=NULL merge_list(parent->left,parent->right)
//      else merge_list(T->left,T->right)
//  }//end of rotation to the left
//  else //double rotation
//  {// lower level rotation to the right
//   (rotation at root->right)
//    parent1=root
//    root1=root->right
//    if parent1!=NULL then make root1->left son of parent
//    t1=root1->right
//    child1=son of root1->left being neighbor of t
//    (if there are two such sons, we pick up the one with
//     smaller number of connected neighbors)
//    make root1 right son of root1->left
//    (this step may require exchange of left son
//     with right son of root1->left)
//    make child1 left son of root1

//    //rotation on higher level in left
//     if parent!=NULL then make root->right son of parent
//       else T=root->right
//     t=root->left
//     child=son of root->right, being neighbor of t
//     make root left son of root->right
//     (this step may require exchange of left son
//      with right son for root->right)
//     make child right son of root
//  }//end of double rotations
//}// if (h>=2)
//else if (h<=-2) then
//{//we need to perform some rotations to the right
//if (child==root->left->right) && r<=0) ||
//         (child==root->left->left) && r>=0) then
//{//rotation to the right
//(Here we perform the same actions as for the rotations
// to the left, but in the symmetric way)
//}
=======
void Analysis::findLeftRotationChild(Node ** _parent, Node ** _root, bool child1, bool child2, Node ** _child, Node ** _otherChild, Mesh * mesh){
    Node * parent = (*_parent);
    Node * root = (*_root);
    
    Node * child;
    Node * otherChild;
    std::vector<Element *> allElements = mesh->getElements();
    
    if (child1){
        if (child2){
            if (root->getRight()->getLeft()->getNumberOfNeighbours(&allElements) < root->getRight()->getRight()->getNumberOfNeighbours(&allElements)){
                child = root->getRight()->getLeft();
                otherChild = root->getRight()->getRight();
            } else {
                child = root->getRight()->getRight();
                otherChild = root->getRight()->getLeft();
            }
        } else{
            child = root->getRight()->getLeft();
            otherChild = root->getRight()->getRight();
        }
    } else{
        child = root->getRight()->getRight();
        otherChild = root->getRight()->getLeft();
    }
    
    (*_child) = child;
    (*_otherChild) = otherChild;
}


void Analysis::findRightRotationChild(Node ** _parent, Node ** _root, bool child1, bool child2, Node ** _child, Node ** _otherChild, Mesh * mesh){
    Node * parent = (*_parent);
    Node * root = (*_root);
    
    Node * child;
    Node * otherChild;
    std::vector<Element *> allElements = mesh->getElements();
    
    if (child1){
        if (child2){
            if (root->getLeft()->getLeft()->getNumberOfNeighbours(&allElements) < root->getLeft()->getRight()->getNumberOfNeighbours(&allElements)){
                child = root->getLeft()->getLeft();
                otherChild = root->getLeft()->getRight();
            } else {
                child = root->getLeft()->getRight();
                otherChild = root->getLeft()->getLeft();
            }
        } else{
            child = root->getLeft()->getLeft();
            otherChild = root->getLeft()->getRight();
        }
    } else{
        child = root->getLeft()->getRight();
        otherChild = root->getLeft()->getLeft();
    }
    
    (*_child) = child;
    (*_otherChild) = otherChild;
}


Node * Analysis::leftRotation(Node ** _parent, Node ** _root, bool child1, bool child2, Node ** _child, Node ** _otherChild){
    
    Node * parent = (*_parent);
    Node * root = (*_root);
    Node * child = (*_child);
    Node * otherChild = (*_otherChild);
    
    if (parent != NULL){
        if (parent->getLeft() == root){
            parent->setLeft(root->getRight());
        } else {
            parent->setRight(root->getRight());
        }
    }
    Node * T = root->getRight();
    Node * t = root->getLeft();
    root->setRight(t);
    root->setLeft(child);
    T->setRight(otherChild);
    T->setLeft(root);
    
    T->rebuildElements();
    root->rebuildElements();
    
    std::set<uint64_t> *parentDofs;
    if (parent != NULL) {
        parentDofs = new set<uint64_t>(parent->getDofs().cbegin(), parent->getDofs().cend());
    } else {
        parentDofs = new set<uint64_t>();
    }
    Analysis::nodeAnaliser(T, parentDofs);
    
    return T;
}


Node * Analysis::rightRotation(Node ** _parent, Node ** _root, bool child1, bool child2, Node ** _child, Node ** _otherChild){
    
    Node * parent = (*_parent);
    Node * root = (*_root);
    Node * child = (*_child);
    Node * otherChild = (*_otherChild);
    
    if (parent != NULL){
        if (parent->getLeft() == root){
            parent->setLeft(root->getLeft());
        } else {
            parent->setRight(root->getLeft());
        }
    }
    Node * T = root->getLeft();
    Node * t = root->getRight();
    root->setLeft(t);
    root->setRight(child);
    T->setLeft(otherChild);
    T->setRight(root);
    
    T->rebuildElements();
    root->rebuildElements();
    
    std::set<uint64_t> *parentDofs;
    if (parent != NULL) {
        parentDofs = new set<uint64_t>(parent->getDofs().cbegin(), parent->getDofs().cend());
    } else {
        parentDofs = new set<uint64_t>();
    }
    Analysis::nodeAnaliser(T, parentDofs);
    
    return T;
}

int Analysis::rotate(Node * root, Node * parent, Mesh * mesh){
    
    int l,r,h;
    
    if (root->getLeft() != NULL) {
        l = Analysis::rotate(root->getLeft(), root, mesh);
    } else {
        l=0;
    }
    
    if (root->getRight() != NULL) {
        r = Analysis::rotate(root->getRight(), root, mesh);
    } else {
        r=0;
    }
    h=r-l;

    if ( (h==1) || (h==-1) || (h==0) ) { //no rotation
        return h;
    }

    if (h>=2) {  //we need to perform some rotations to the left
        bool child1 = Node::isNeighbour(root->getRight()->getLeft(), parent);
        bool child2 = Node::isNeighbour(root->getRight()->getRight(), parent);
        Node * child;
        Node * otherChild;
        findLeftRotationChild(&parent, &root, child1, child2, &child, &otherChild, mesh);
        
        if (((child == root->getRight()->getRight()) && (r<=0)) || ((child == root->getRight()->getLeft()) && (r>=0))) {//rotation to the left
            Node * T = leftRotation(&parent, &root, child1, child2, &child, &otherChild);
        }//end of rotation to the left
        
        else //double rotation
        {// lower level rotation to the right
            //   (rotation at root->right)
            Node * parent1 = root;
            Node * root1 = root->getRight();
            bool nchild1 = Node::isNeighbour(root1->getLeft()->getLeft(), parent);
            bool nchild2 = Node::isNeighbour(root1->getLeft()->getRight(), parent);
            Node * nchild;
            Node * notherChild;
            
            findRightRotationChild(&parent1, &root1, nchild1, nchild2, &nchild, &notherChild, mesh);
            rightRotation(&parent1, &root1, nchild1, nchild2, &nchild, &notherChild);
            
            //rotation on higher level in left
            child1 = Node::isNeighbour(root->getRight()->getLeft(), parent);
            child2 = Node::isNeighbour(root->getRight()->getRight(), parent);
            findLeftRotationChild(&parent, &root, child1, child2, &child, &otherChild, mesh);
            Node * T = leftRotation(&parent, &root, child1, child2, &child, &otherChild);
        }//end of double rotations
    } else {// end if (h>=2)
    // the same, but other direction rotation
        bool child1 = Node::isNeighbour(root->getLeft()->getLeft(), parent);
        bool child2 = Node::isNeighbour(root->getLeft()->getRight(), parent);
        Node * child;
        Node * otherChild;
        findRightRotationChild(&parent, &root, child1, child2, &child, &otherChild, mesh);
        
        if (((child == root->getLeft()->getRight()) && (r<=0)) || ((child == root->getLeft()->getLeft()) && (r>=0))) {//rotation to the left
            Node * T = rightRotation(&parent, &root, child1, child2, &child, &otherChild);
        }//end of rotation to the left
        
        else //double rotation
        {// lower level rotation to the left
            //   (rotation at root->left)
            Node * parent1 = root;
            Node * root1 = root->getLeft();
            bool nchild1 = Node::isNeighbour(root1->getRight()->getLeft(), parent);
            bool nchild2 = Node::isNeighbour(root1->getRight()->getRight(), parent);
            Node * nchild;
            Node * notherChild;
            
            findLeftRotationChild(&parent1, &root1, nchild1, nchild2, &nchild, &notherChild, mesh);
            leftRotation(&parent1, &root1, nchild1, nchild2, &nchild, &notherChild);
            
            //rotation on higher level in right
            child1 = Node::isNeighbour(root->getLeft()->getLeft(), parent);
            child2 = Node::isNeighbour(root->getLeft()->getRight(), parent);
            findRightRotationChild(&parent, &root, child1, child2, &child, &otherChild, mesh);
            Node * T = rightRotation(&parent, &root, child1, child2, &child, &otherChild);
        }//end of double rotations
    }
    return 0;
}
>>>>>>> c9bd26f4

    }
    return h;
}
*/
void Analysis::nodeAnaliser(Node *node, set<uint64_t> *parent)
{
    auto getAllDOFs = [] (Node *n) {
        set<uint64_t> *dofs = new set<uint64_t>();
        for (Element *e : n->getElements()) {
            for (uint64_t dof : e->dofs)
                dofs->insert(dof);
        }
        return dofs;
    };

    set<uint64_t> *common;

    if (node->getLeft() != NULL && node->getRight() != NULL) {
        set<uint64_t> *lDofs = getAllDOFs(node->getLeft());
        set<uint64_t> *rDofs = getAllDOFs(node->getRight());

        common = new set<uint64_t>;
        std::set_intersection(lDofs->begin(), lDofs->end(),
                              rDofs->begin(), rDofs->end(),
                              std::inserter(*common, common->begin()));

        delete (lDofs);
        delete (rDofs);

        for (auto p = parent->cbegin(); p!=parent->cend(); ++p) {
            common->insert(*p);
        }

        Analysis::nodeAnaliser(node->getLeft(), common);
        Analysis::nodeAnaliser(node->getRight(), common);

    } else {
        common = getAllDOFs(node);
    }
    for (uint64_t dof : *common) {
        if (!parent->count(dof)) {
            node->addDof(dof);
        }
    }

    node->setDofsToElim(node->getDofs().size());

    for (uint64_t dof : *common) {
        if (parent->count(dof)) {
            node->addDof(dof);
        }
    }

    delete common;
}

void Analysis::doAnalise(Mesh *mesh)
{
    Node *root = mesh->getRootNode();
    std::set<uint64_t> *parent = new set<uint64_t>();
    Analysis::nodeAnaliser(root, parent);
    Analysis::mergeAnaliser(root);

    delete parent;
}

void Analysis::mergeAnaliser(Node *node)
{
    if (node->getLeft() != NULL && node->getRight() != NULL) {
//        node->leftPlaces = new uint64_t[node->getLeft()->getDofs().size() - node->getLeft()->getDofsToElim()];
//        node->rightPlaces = new uint64_t[node->getRight()->getDofs().size() - node->getRight()->getDofsToElim()];

        map<uint64_t, uint64_t> reverseMap;
/*
        for (int i=0; i<node->getDofs().size(); ++i) {
            reverseMap[node->getDofs()[i]] = i;
        }

        for (int i=node->getLeft()->getDofsToElim(); i<node->getLeft()->getDofs().size(); ++i) {
            node->leftPlaces[i-node->getLeft()->getDofsToElim()] = reverseMap[node->getLeft()->getDofs()[i]];
        }

        for (int i=node->getRight()->getDofsToElim(); i<node->getRight()->getDofs().size(); ++i) {
            node->rightPlaces[i-node->getRight()->getDofsToElim()] = reverseMap[node->getRight()->getDofs()[i]];
        }
*/
        Analysis::mergeAnaliser(node->getLeft());
        Analysis::mergeAnaliser(node->getRight());
    }
}

tuple<edge, uint64_t> Analysis::parentEdge(edge e,
                                          std::map<uint64_t, std::map<vertex, uint64_t> > &levelVertices,
                                          std::map<uint64_t, std::map<edge, uint64_t> > &levelEdges,
                                          uint64_t level)
{
    // this function returns either parent egde (if exists)
    // or the specified edge if there is no parent edge
    vertex &v1 = std::get<0>(e);
    vertex &v2 = std::get<1>(e);
    uint64_t x1 = std::get<0>(v1);
    uint64_t y1 = std::get<1>(v1);
    uint64_t x2 = std::get<0>(v2);
    uint64_t y2 = std::get<1>(v2);

    // horizontal edge
    if (y1 == y2) {
        if (levelEdges[level-1].count(edge(v1,vertex(2*x2-x1, y1)))) {
            return tuple<edge, uint64_t>(edge(v1,vertex(2*x2-x1, y1)), 2);
        }
        if (levelEdges[level-1].count(edge(vertex(2*x1-x2, y1), v2))) {
            return tuple<edge, uint64_t>(edge(vertex(2*x1-x2, y1), v2), 1);
        }
        return tuple<edge, uint64_t>(e, 0);
    } else {
        if (levelEdges[level-1].count(edge(v1,vertex(x1, 2*y2-y1)))) {
            return tuple<edge, uint64_t>(edge(v1,vertex(x1, 2*y2-y1)), 2);
        }
        if (levelEdges[level-1].count(edge(vertex(x1, 2*y1-y2), v2))) {
            return tuple<edge, uint64_t>(edge(vertex(x1, 2*y1-y2), v2), 1);
        }
        return tuple<edge, uint64_t>(e, 0);
    }
}

void Analysis::enumerateElem(Mesh *mesh, Element *elem,
                             std::map<uint64_t, std::map<vertex, uint64_t> > &levelVertices,
                             std::map<uint64_t, std::map<edge, uint64_t> > &levelEdges,
                             uint64_t &n, uint64_t level)
{
    map<vertex, uint64_t> &vertices = levelVertices[level];
    map<edge, uint64_t> &edges = levelEdges[level];

    edge e1(vertex(elem->x1, elem->y1), vertex(elem->x2, elem->y1));
    edge e2(vertex(elem->x2, elem->y1), vertex(elem->x2, elem->y2));
    edge e3(vertex(elem->x1, elem->y2), vertex(elem->x2, elem->y2));
    edge e4(vertex(elem->x1, elem->y1), vertex(elem->x1, elem->y2));

    // for other layers we need to take into consideration also
    // h-adaptation and its influence on positions of DOF
    map<vertex, uint64_t> &parentVertices = levelVertices[level-1];
    map<edge, uint64_t> &parentEdges = levelEdges[level-1];

    tuple<edge, uint64_t> ve1 = Analysis::parentEdge(e1, levelVertices, levelEdges, level);
    tuple<edge, uint64_t> ve2 = Analysis::parentEdge(e2, levelVertices, levelEdges, level);
    tuple<edge, uint64_t> ve3 = Analysis::parentEdge(e3, levelVertices, levelEdges, level);
    tuple<edge, uint64_t> ve4 = Analysis::parentEdge(e4, levelVertices, levelEdges, level);


    vertex v1(std::min(std::get<0>(std::get<0>(std::get<0>(ve1))),
                       std::get<0>(std::get<0>(std::get<0>(ve4)))),
              std::min(std::get<1>(std::get<0>(std::get<0>(ve1))),
                       std::get<1>(std::get<0>(std::get<0>(ve4)))));
    vertex v2(std::max(std::get<0>(std::get<1>(std::get<0>(ve1))),
                       std::get<0>(std::get<0>(std::get<0>(ve2)))),
              std::min(std::get<1>(std::get<1>(std::get<0>(ve1))),
                       std::get<1>(std::get<0>(std::get<0>(ve2)))));
    vertex v3(std::max(std::get<0>(std::get<1>(std::get<0>(ve2))),
                       std::get<0>(std::get<1>(std::get<0>(ve3)))),
              std::max(std::get<1>(std::get<1>(std::get<0>(ve2))),
                       std::get<1>(std::get<1>(std::get<0>(ve3)))));
    vertex v4(std::min(std::get<0>(std::get<0>(std::get<0>(ve3))),
                       std::get<0>(std::get<1>(std::get<0>(ve4)))),
              std::max(std::get<1>(std::get<0>(std::get<0>(ve3))),
                       std::get<1>(std::get<1>(std::get<0>(ve4)))));

    auto add_vertex = [&] (vertex &v) {
        if (parentVertices.count(v)) {
            vertices[v] = parentVertices[v];
        } else {
            if (!vertices.count(v)) {
                vertices[v] = n++;
            }
        }
        elem->dofs.push_back(vertices[v]);
    };

    auto add_edge = [&] (edge &e) {
        if (parentEdges.count(e)) {
            edges[e] = parentEdges[e];
        } else {
            if (!edges.count(e)) {
                edges[e] = n;
                n += mesh->getPolynomial()-1;
            }
        }
        for (uint64_t i=0; i<(mesh->getPolynomial()-1); ++i) {
            elem->dofs.push_back(edges[e]+i);
        }
    };

    add_vertex(v1);
    add_vertex(v2);
    add_vertex(v3);
    add_vertex(v4);

    add_edge(std::get<0>(ve1));
    add_edge(std::get<0>(ve2));
    add_edge(std::get<0>(ve3));
    add_edge(std::get<0>(ve4));

    for (uint64_t i=0; i<(mesh->getPolynomial()-1)*(mesh->getPolynomial()-1); ++i) {
        elem->dofs.push_back(n+i);
    }
    n += (mesh->getPolynomial()-1)*(mesh->getPolynomial()-1);
}

void Analysis::enumerateElem1(Mesh *mesh, Element *elem,
                             map<uint64_t, map<vertex, uint64_t>> &levelVertices,
                             map<uint64_t, map<edge, uint64_t>> &levelEdges,
                             uint64_t &n)
{
    map<vertex, uint64_t> &vertices = levelVertices[1];
    map<edge, uint64_t> &edges = levelEdges[1];

    vertex v1(elem->x1, elem->y1);
    vertex v2(elem->x2, elem->y1);
    vertex v3(elem->x2, elem->y2);
    vertex v4(elem->x1, elem->y2);

    edge e1(v1, v2);
    edge e2(v2, v3);
    edge e3(v4, v3);
    edge e4(v1, v4);

    auto add_vertex = [&] (vertex &v) {
        if (!vertices.count(v)) {
            vertices[v] = n++;
        }
        elem->dofs.push_back(vertices[v]);
    };

    auto add_edge = [&] (edge &e) {
        if (!edges.count(e)) {
            edges[e] = n;
            n += mesh->getPolynomial()-1;
        }
        for (uint64_t i=0; i<mesh->getPolynomial()-1; ++i) {
            elem->dofs.push_back(edges[e]+i);
        }
    };

    // vertices
    add_vertex(v1);
    add_vertex(v2);
    add_vertex(v3);
    add_vertex(v4);

    // edges
    add_edge(e1);
    add_edge(e2);
    add_edge(e3);
    add_edge(e4);
    // in 2-dimensional space the faces do not overlap
    for (uint64_t i=0; i<(mesh->getPolynomial()-1)*(mesh->getPolynomial()-1); ++i) {
        elem->dofs.push_back(n+i);
    }
    n += (mesh->getPolynomial()-1)*(mesh->getPolynomial()-1);
}

void Analysis::enumerateDOF(Mesh *mesh)
{
    map<uint64_t, vector<Element*>> elementMap;
    set<uint64_t> levels;

    map<uint64_t, map<vertex, uint64_t>> levelVertices;
    map<uint64_t, map<edge, uint64_t>> levelEdges;

    uint64_t n = 1;

    auto compare = [](Element *e1, Element *e2) {
        if (e1->k > e2->k) {
            return false;
        } else if (e1->k < e2->k) {
            return true;
        }

        if (e1->l < e2->l) {
            return true;
        } else if (e1->l > e2->l) {
            return false;
        }
        return false;
    };

    std::sort(mesh->getElements().begin(), mesh->getElements().end(), compare);

    // now, we have level plan for mesh
    for (Element *e : mesh->getElements()) {
        levels.insert(e->k);
        elementMap[e->k].push_back(e);
    }

    // implementation assumes that the neighbours may vary on one level only
    for (uint64_t level : levels) {
        vector<Element *> elems = elementMap[level];
        // on the first layer we do not need to care about adaptation
        for (Element *elem : elems) {
            if (level == 1) {
                Analysis::enumerateElem1(mesh, elem, levelVertices, levelEdges, n);
            } else {
                Analysis::enumerateElem(mesh, elem, levelVertices, levelEdges, n, level);
            }
        }
    }
    mesh->setDofs(n-1);
}

void Analysis::debugNode(Node *n)
{
    printf("Node: %d\n", n->getId());
    printf("  dofs: ");
    for (uint64_t dof : n->getDofs()) {
        printf("%lu ", dof);
    }
    printf("\n");
}

void Analysis::printTree(Node *n)
{
    printf("Node id: %d ", n->getId());
    printf("[");
    for (uint64_t dof : n->getDofs()) {
        printf("%lu, ", dof);
    }
    printf("]");
    printf(" elim: %d\n", n->getDofsToElim());

    if(n->getLeft() != NULL && n->getRight() != NULL) {
        printTree(n->getLeft());
        printTree(n->getRight());
    }

}

void Analysis::printElement(Element *e)
{
    printf("E[%d,%d] at %d x %d -> %d x %d = [", e->k, e->l, e->x1, e->y1, e->x2, e->y2);
    for (uint64_t dof : e->dofs) {
        printf("%d, ", dof);
    }
    printf("]\n");
}<|MERGE_RESOLUTION|>--- conflicted
+++ resolved
@@ -3,167 +3,6 @@
 
 using namespace std;
 
-// todo: rotator
-/*
-int Analysis::treeHeight(Node *root)
-{
-    if (root == NULL) {
-        return 0;
-    }
-    else {
-        return std::max(Analysis::treeHeight(root->getLeft()), Analysis::treeHeight(root->getRight()))+1;
-    }
-}
-*/
-/*
-int Analysis::rotate(Node *root, Node *parent)
-{
-    // two nodes are neighbours if the intersection of sets of DOFs is not empty.
-    auto isNeighbour = [] (Node *node, Node *parent) {
-        std::set<uint64_t> nodeDofs(node->getDofs().cbegin(), node->getDofs().cend());
-        std::set<uint64_t> parentDofs(parent->getDofs().cbegin(), parent->getDofs().cend());
-
-        if (nodeDofs.empty() || parentDofs.empty()) {
-            return false;
-        }
-
-        auto nodeIt = nodeDofs.begin();
-        auto nodeItEnd = nodeDofs.end();
-
-        auto parentIt = parentDofs.begin();
-        auto parentItEnd = parentDofs.end();
-
-        // sets are internally sorted, so if the beginning of the one is greater
-        // than end of other - we can finish
-        if ((*parentIt > *nodeDofs.rbegin()) || (*nodeIt > *parentDofs.rbegin())) {
-            return false;
-        }
-
-        while (nodeIt != nodeItEnd && parentIt != parentItEnd) {
-            if (*nodeIt == *parentIt) {
-                return true; // common element? yes, we are neighbours!
-            } else if (*nodeIt > *parentIt) {
-                ++parentIt;
-            } else {
-                ++nodeIt;
-            }
-        }
-
-        return false; // no common elements => no neighbourhood
-    };
-
-    int l=0;
-    int r=0;
-
-    if (root->getLeft() != NULL) {
-        l = Analysis::rotate(root->getLeft(), root);
-    }
-    if (root->getRight() != NULL) {
-        r = Analysis::rotate(root->getRight(), root);
-    }
-
-<<<<<<< HEAD
-    int h=r-l;
-
-    if (h==1 || h==-1 || h==0) {
-        return h; //no rotation
-    }
-
-    if (h>=2)
-    {//we need to perform some rotations to the left
-     //  child=dziecko root->right które jest sąsiadem parent
-     //  (if there are two such sons, we pick up the one with smaller
-//   number of connected neighbors - with shorter neighbors)
-
-        //
-        Node *child;
-
-        bool childIsRight = isNeighbour(root->getRight()->getRight(), parent);
-        bool childIsLeft = isNeighbour(root->getRight()->getLeft(), parent);
-
-        if (childIsRight && childIsLeft) {
-            int l_length = Analysis::treeHeight(root->getRight()->getLeft());
-            int r_length = Analysis::treeHeight(root->getRight()->getRight());
-            if (l_length > r_length) {
-                child = root->getRight()->getRight();
-            } else {
-                child = root->getRight()->getLeft();
-            }
-        }
-
-        if ((childIsRight && r<=0) ||
-            (childIsLeft && r>=0))
-        {
-            Node *T, *t;
-            //    if parent!=NULL then make root->right son of parent
-            //else T=root->right
-            //t=root->left
-
-            if (parent != NULL) {
-                parent->setRight(root->getRight());
-            } else {
-                T = root->getRight();
-            }
-
-            t = root->getLeft();
-
-            root->getRight()->setLeft(root);
-            root->setRight(child);
-
-            // WTF!? - podmieniamy roota?
-            if (parent != NULL) {
-                //merge_list(parent->left,parent->right)
-                parent->set
-            } else {
-
-            }
-            //      else merge_list(T->left,T->right)
-
-            // end of left rotation
-        }
-
-//    make root left son of root->right
-//    (this step may require exchange of left son
-//     with right son for root->right)
-//    make child right son of root
-//    if parent!=NULL merge_list(parent->left,parent->right)
-//      else merge_list(T->left,T->right)
-//  }//end of rotation to the left
-//  else //double rotation
-//  {// lower level rotation to the right
-//   (rotation at root->right)
-//    parent1=root
-//    root1=root->right
-//    if parent1!=NULL then make root1->left son of parent
-//    t1=root1->right
-//    child1=son of root1->left being neighbor of t
-//    (if there are two such sons, we pick up the one with
-//     smaller number of connected neighbors)
-//    make root1 right son of root1->left
-//    (this step may require exchange of left son
-//     with right son of root1->left)
-//    make child1 left son of root1
-
-//    //rotation on higher level in left
-//     if parent!=NULL then make root->right son of parent
-//       else T=root->right
-//     t=root->left
-//     child=son of root->right, being neighbor of t
-//     make root left son of root->right
-//     (this step may require exchange of left son
-//      with right son for root->right)
-//     make child right son of root
-//  }//end of double rotations
-//}// if (h>=2)
-//else if (h<=-2) then
-//{//we need to perform some rotations to the right
-//if (child==root->left->right) && r<=0) ||
-//         (child==root->left->left) && r>=0) then
-//{//rotation to the right
-//(Here we perform the same actions as for the rotations
-// to the left, but in the symmetric way)
-//}
-=======
 void Analysis::findLeftRotationChild(Node ** _parent, Node ** _root, bool child1, bool child2, Node ** _child, Node ** _otherChild, Mesh * mesh){
     Node * parent = (*_parent);
     Node * root = (*_root);
@@ -382,12 +221,7 @@
     }
     return 0;
 }
->>>>>>> c9bd26f4
-
-    }
-    return h;
-}
-*/
+
 void Analysis::nodeAnaliser(Node *node, set<uint64_t> *parent)
 {
     auto getAllDOFs = [] (Node *n) {
