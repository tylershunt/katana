--- conflicted
+++ resolved
@@ -9,12 +9,6 @@
 .*.swo
 *.swp
 .vscode
-<<<<<<< HEAD
-.settings
-compile_commands.json
-.clangd/
-=======
->>>>>>> 543e8b8a
 
 # no tool generated files
 .clang-complete
