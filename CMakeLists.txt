cmake_minimum_required(VERSION 2.8.8)
set(CMAKE_MODULE_PATH ${CMAKE_MODULE_PATH} "${CMAKE_SOURCE_DIR}/cmake/Modules/")
project(Galois)
set(GALOIS_VERSION_MAJOR "2")
set(GALOIS_VERSION_MINOR "2")
set(GALOIS_VERSION_PATCH "2")
set(GALOIS_VERSION ${GALOIS_VERSION_MAJOR}.${GALOIS_VERSION_MINOR}.${GALOIS_VERSION_PATCH})
set(GALOIS_COPYRIGHT_YEAR "2014") # Also in COPYRIGHT

if(NOT CMAKE_BUILD_TYPE)
  message(STATUS "No build type selected, default to release")
  # cmake default flags with relwithdebinfo is -O2 -g
  # cmake default flags with release is -O3 -DNDEBUG
  set(CMAKE_BUILD_TYPE "Release")
  set(CMAKE_CXX_FLAGS "${CMAKE_CXX_FLAGS} -g")
  set(CMAKE_C_FLAGS "${CMAKE_C_FLAGS} -g")
endif()

set(CMAKE_CXX_FLAGS "${CMAKE_CXX_FLAGS} -g")
set(CMAKE_C_FLAGS "${CMAKE_C_FLAGS} -g")

###### Options (alternatively pass as options to cmake -DName=Value) ######
set(USE_GPROF OFF CACHE BOOL "Enable GCC profiling")
set(USE_VTUNE OFF CACHE BOOL "Use VTune for profiling")
set(USE_PAPI OFF CACHE BOOL "Use PAPI counters for profiling")
set(USE_HPCTOOLKIT OFF CACHE BOOL "Use HPCToolKit for profiling")
set(USE_STRICT_CONFIG OFF CACHE BOOL "Instead of falling back gracefully, fail")
set(USE_LONGJMP ON CACHE BOOL "Use longjmp instead of exceptions to signal aborts")
set(INSTALL_APPS OFF CACHE BOOL "Install apps as well as library")
set(SKIP_COMPILE_APPS OFF CACHE BOOL "Skip compilation of applications using Galois library")

set(INSTALL_LIB_DIR lib CACHE PATH "Installation directory for libraries")
set(INSTALL_BIN_DIR bin CACHE PATH "Installation directory for executables")
set(INSTALL_INCLUDE_DIR include CACHE PATH "Installation directory for header files")
set(INSTALL_CMAKE_DIR lib/cmake/Galois CACHE PATH "Installation directory for CMake files")
# Make relative paths absolute
foreach(p LIB BIN INCLUDE CMAKE)
  set(var INSTALL_${p}_DIR)
  if(NOT IS_ABSOLUTE "${${var}}")
    set(${var} "${CMAKE_INSTALL_PREFIX}/${${var}}")
  endif()
endforeach()

# Enable iss specific options; should be OFF in the general release; all guarded by USE_EXP
set(USE_EXP OFF CACHE BOOL "Use experimental features")
set(USE_HTM OFF CACHE BOOL "Use HTM")
set(EXP_DOALL "PTHREAD" CACHE STRING "Which type of implementation of parallel_doall")
set(USE_PROF OFF CACHE BOOL "Use profiling specific features")
set(USE_EMBEDDED_REVISION ON CACHE BOOL "Embed revision numbers")

###### Configure (users don't need to go beyond here) ######

enable_testing()

###### Configure compiler ######

# ICC
if(CMAKE_CXX_COMPILER_ID MATCHES "Intel")
  execute_process(COMMAND ${CMAKE_CXX_COMPILER} -dumpversion
                  OUTPUT_VARIABLE ICC_VERSION)
  if(ICC_VERSION VERSION_GREATER 13.0 OR ICC_VERSION VERSION_EQUAL 13.0)
    #message(STATUS "ICC Version >= 13.0")
  else()
    message(FATAL_ERROR "ICC must be 13.0 or higher; found: ${ICC_VERSION} instead")
  endif()
  set(CMAKE_CXX_FLAGS "${CMAKE_CXX_FLAGS} -wd68 -wd981 -wd383 -wd869 -wd2196 -wd279 -wd2504 -wd2943 -wd32013")

  if("$ENV{GCC_BIN}" STREQUAL "")
    message(STATUS "Using default GCC toolchain; set environment variable GCC_BIN to override")
  else()
    set(CMAKE_CXX_FLAGS "${CMAKE_CXX_FLAGS} -gxx-name=$ENV{GCC_BIN}/g++")
  endif()
endif()

# Clang
if(CMAKE_CXX_COMPILER_ID MATCHES "Clang")
  if("$ENV{GCC_BIN}" STREQUAL "")
    message(STATUS "Using default GCC toolchain; set environment variable GCC_BIN to override")
  else()
    set(CMAKE_CXX_FLAGS "${CMAKE_CXX_FLAGS} -gcc-toolchain $ENV{GCC_BIN}/..")
  endif()
  set(CMAKE_CXX_FLAGS "${CMAKE_CXX_FLAGS} -fcolor-diagnostics")
endif()

# XL
if(CMAKE_CXX_COMPILER_ID MATCHES "XL")
  execute_process(COMMAND ${CMAKE_CXX_COMPILER} -qversion
                  COMMAND sed 1d
                  COMMAND sed s/Version://
                  OUTPUT_VARIABLE XLC_VERSION)
  if(XLC_VERSION VERSION_GREATER 12.0)
    #message(STATUS "XLC Version > 12.0")
  else()
    message(FATAL_ERROR "XLC must be higher than 12.0")
  endif()
  set(CMAKE_CXX_FLAGS "${CMAKE_CXX_FLAGS} -qsuppress=1540-0724 -qsuppress=1500-029 -qmaxmem=-1 -qalias=noansi -qsmp=omp")
endif()

if(CYGWIN)
  message(STATUS "On Cygwin")
  set(CMAKE_CXX_FLAGS "${CMAKE_CXX_FLAGS} -U__STRICT_ANSI__")
endif()

# check for incompatible GCC
if(CMAKE_COMPILER_IS_GNUCC)
  execute_process(COMMAND ${CMAKE_CXX_COMPILER} -dumpversion
                  OUTPUT_VARIABLE GCC_VERSION)
  if(GCC_VERSION VERSION_GREATER 4.7 OR GCC_VERSION VERSION_EQUAL 4.7)
    #message(STATUS "GCC Version >= 4.7")
  else()
    message(FATAL_ERROR "GCC must be 4.7 or higher")
  endif()
endif()

# solaris
if(CMAKE_SYSTEM MATCHES "SunOS.*")
  set(CMAKE_CXX_FLAGS "${CMAKE_CXX_FLAGS} -m64 -mcpu=niagara2 -lposix4")
  set(CMAKE_EXE_LINKER_FLAGS "${CMAKE_EXE_LINKER_FLAGS} -m64 -lposix4")
endif()

# Enable architecture-specific optimizations
find_package(ArchFlags)
if(ARCH_FLAGS_FOUND)
  set(CMAKE_CXX_FLAGS "${CMAKE_CXX_FLAGS} ${ARCH_CXX_FLAGS}")
  set(CMAKE_C_FLAGS "${CMAKE_C_FLAGS} ${ARCH_C_FLAGS}")
  set(CMAKE_EXE_LINKER_FLAGS "${CMAKE_EXE_LINKER_FLAGS} ${ARCH_EXE_FLAGS}")
endif()

#Boost
#not needed now but will be needed for newer version of Boost after 1.4X ish
set(Boost_ADDITIONAL_VERSIONS "1.40" "1.40.0" "1.47" "1.47.0" "1.49" "1.49.0" "1.51.0")
#set(Boost_USE_MULTITHREADED OFF) # newer boost builds don't use -mt extension

if(NOT "$ENV{BOOST_DIR}" STREQUAL "") 
  set(BOOST_ROOT $ENV{BOOST_DIR})
endif()
find_package(Boost 1.38.0 REQUIRED)
include_directories(${Boost_INCLUDE_DIR})

###### Configure features ######

# Experimental features
if(USE_EXP)
  set(USE_VTUNE ON)
  add_definitions(-DGALOIS_USE_EXP)
  include_directories("exp/include")

  find_package(MPI REQUIRED) # for distributed
#  find_package(GASNET REQUIRED) # for distributed
  set(CMAKE_CXX_COMPILE_FLAGS ${CMAKE_CXX_COMPILE_FLAGS} ${MPI_COMPILE_FLAGS})
  set(CMAKE_CXX_LINK_FLAGS ${CMAKE_CXX_LINK_FLAGS} ${MPI_LINK_FLAGS})
  include_directories(${MPI_INCLUDE_PATH})
#  include_directories(${GASNET_INCLUDE_DIRS})
#  include_directories(${GASNET_INCLUDE_DIRS}/udp-conduit)

  find_package(OpenMP)
  if(OPENMP_FOUND)
    set(CMAKE_CXX_FLAGS "${CMAKE_CXX_FLAGS} ${OpenMP_CXX_FLAGS}")
    set(CMAKE_C_FLAGS "${CMAKE_C_FLAGS} ${OpenMP_C_FLAGS}")
  endif()

  if(USE_PROF)
    add_definitions(-DGALOIS_USE_PROF)
  endif()

  if(USE_EMBEDDED_REVISION)
    include(GetGitVersion)
    set(GALOIS_USE_EMBEDDED_REVISION on)
  endif()

  if(USE_HTM)
    if(CMAKE_CXX_COMPILER_ID MATCHES "XL")
      set(CMAKE_CXX_FLAGS "${CMAKE_CXX_FLAGS} -qtm -qsmp=speculative")
      set(GALOIS_USE_HTM on)
      set(GALOIS_USE_SEQ_ONLY on)
      set(GALOIS_USE_LONGJMP on)
    else()
      message(FATAL_ERROR "Hardware transactional memory not supported")
    endif()
  endif()

  # Experimental Deterministic features
  if(USE_DET_INORDER)
    add_definitions(-DGALOIS_USE_DET_INORDER)
  endif()
  if(USE_DET_FIXED_WINDOW)
    add_definitions(-DGALOIS_USE_DET_FIXED_WINDOW)
  endif()
endif()

# PThreads
find_package(Threads REQUIRED)

# NUMA (linux)
# currently not available on MIC (and not helpful either)
#if(NOT ARCH STREQUAL "mic")
  find_package(NUMA)
  if(NUMA_FOUND)
    set(GALOIS_USE_NUMA on)
  elseif(USE_STRICT_CONFIG)
    message(FATAL_ERROR "Need libnuma")
  endif()
#endif()

#llvm ADT and command line parser
#find_package(LLVM)

include(CheckCilk)
include(CheckMmap)

# HugePages
include(CheckHugePages)
if(NOT HAVE_HUGEPAGES AND USE_STRICT_CONFIG)
  message(FATAL_ERROR "Need huge pages")
endif()

# Longjmp
if(USE_LONGJMP)
  set(GALOIS_USE_LONGJMP on)
endif()

# Boost
set(Boost_ADDITIONAL_VERSIONS "1.40" "1.40.0" "1.47" "1.47.0" "1.49" "1.49.0" "1.51.0")
if(NOT "$ENV{BOOST_DIR}" STREQUAL "")
  set(BOOST_ROOT $ENV{BOOST_DIR})
endif()
set(BOOST_LIBS system iostreams filesystem)
find_package(Boost 1.38.0 COMPONENTS ${BOOST_LIBS} REQUIRED)
include_directories(${Boost_INCLUDE_DIR})

#more warnings
if(CMAKE_BUILD_TYPE MATCHES "Debug")
  if(NOT CMAKE_CXX_COMPILER_ID MATCHES "XL")
<<<<<<< HEAD
    set(CMAKE_CXX_FLAGS "${CMAKE_CXX_FLAGS} -Wall") #xs -fsanitize=address")
=======
    set(CMAKE_CXX_FLAGS "${CMAKE_CXX_FLAGS} -Wall") # -fsanitize=address")
>>>>>>> fcb8a952
    set(CMAKE_C_FLAGS "${CMAKE_C_FLAGS} -Wall")
  endif()
endif()

find_package(CXX11 REQUIRED)

set(CMAKE_CXX_FLAGS "${CMAKE_CXX_FLAGS} ${CXX11_FLAGS}")

include(CheckEndian)

include(llvm-extras)
#always import c99 stdint functions into c++
#include(UseStdMacro) # HandleLLVMOptions.cmake (via llvm-extras) already does this for us
#include_directories("${PROJECT_BINARY_DIR}/include") # llvm-extra already does this for us

###### Build Hacks ######

# XXX(ddn): Hack for lonestar machines
if(NUMA_FOUND)
  if(NUMA_OLD)
    set(GALOIS_USE_NUMA_OLD on)
  endif()
endif()

###### Global Functions ######

function(compileApp name)
  if(ARGN)
    set(Sources ${ARGN})
  else()
    file(GLOB Sources *.cpp)
  endif()
  add_executable(${name} ${Sources})
endfunction(compileApp)

function(app name)
  set(options DISTSAFE)
  set(oneValueArgs)
  set(multiValueArgs REQUIRES EXTLIBS)
  cmake_parse_arguments(APP "${options}" "${oneValueArgs}" "${multiValueArgs}" ${ARGN})

  if(${APP_DISTSAFE})
  else()
    message("-- NOT compiling ${name} (not safe for distributed branch)")
    return()
  endif()

  foreach(required ${APP_REQUIRES})
    if(${${required}} MATCHES "TRUE")
    else()
      message("-- NOT compiling ${name} (missing: ${required})")
      return()
    endif()
  endforeach()

  compileApp(${name} ${APP_UNPARSED_ARGUMENTS})
  target_link_libraries(${name} ${APP_EXTLIBS})
  target_link_libraries(${name} galois)
  target_link_libraries(${name} rt)
  if(INSTALL_APPS)
    install(TARGETS ${name} DESTINATION bin)
  endif()
endfunction(app)

function(makeTest name)
  set(options DISTSAFE)
  set(oneValueArgs)
  set(multiValueArgs REQUIRES COMMAND_PREFIX COMMAND_SUFFIX)
  cmake_parse_arguments(APP "${options}" "${oneValueArgs}" "${multiValueArgs}" ${ARGN})

  if(${APP_DISTSAFE})
  else()
    message("-- NOT compiling ${name} (not safe for distributed branch)")
    return()
  endif()
  
  foreach(required ${APP_REQUIRES})
    if(${${required}} MATCHES "TRUE")
    else()
      message("-- NOT compiling ${name} (missing: ${required})")
      return()
    endif()
  endforeach()

  set(commandline)
  foreach(f ${APP_COMMAND_PREFIX})
    list(APPEND commandline ${f})
  endforeach()
  list(APPEND commandline "$<TARGET_FILE:test-${name}>")
  foreach(f ${APP_COMMAND_SUFFIX})
    list(APPEND commandline ${f})
  endforeach()

  add_executable(test-${name} ${name}.cpp)
  target_link_libraries(test-${name} galois)
  add_test(NAME ${name} COMMAND ${commandline})
  # Allow parallel tests
  set_tests_properties(${name} PROPERTIES ENVIRONMENT
    GALOIS_DO_NOT_BIND_THREADS=1)
endfunction()

###### Source finding ######
include_directories(include)

add_subdirectory(lib)
add_subdirectory(src)
add_subdirectory(tools)
add_subdirectory(scripts)
if(NOT SKIP_COMPILE_APPS)
  add_subdirectory(apps)
  add_subdirectory(inputs)
  add_subdirectory(test)
  add_subdirectory(toolkit_ml)
endif()
if(USE_EXP)
  add_subdirectory(exp)
endif()

###### Documentation ######
set(DOXYFILE_SOURCE_DIR "src\" \"include\" \"docs")
find_package(UseDoxygen 1.8.0)
if(NOT UseDoxygen_FOUND)
  message(STATUS "Could NOT find required doxygen version: doxygen missing or < 1.8.0") 
endif()

###### Distribution ######
include(InstallRequiredSystemLibraries)
set(CPACK_GENERATOR "TGZ")
set(CPACK_RESOURCE_FILE_LICENSE "${CMAKE_CURRENT_SOURCE_DIR}/COPYRIGHT")
set(CPACK_RESOURCE_FILE_README "${CMAKE_CURRENT_SOURCE_DIR}/README")
set(CPACK_PACKAGE_VERSION_MAJOR ${GALOIS_VERSION_MAJOR})
set(CPACK_PACKAGE_VERSION_MINOR ${GALOIS_VERSION_MINOR})
set(CPACK_PACKAGE_VERSION_PATCH ${GALOIS_VERSION_PATCH})
include(CPack)

###### Installation ######

export(TARGETS galois APPEND FILE "${PROJECT_BINARY_DIR}/GaloisTargets.cmake")
export(PACKAGE Galois)

# Galois include files
file(RELATIVE_PATH rel_include_dir "${INSTALL_CMAKE_DIR}" "${INSTALL_INCLUDE_DIR}")
set(GALOIS_INCLUDE_DIR "${PROJECT_SOURCE_DIR}/include" "${PROJECT_BINARY_DIR}/include")
if(USE_EXP)
  set(GALOIS_INCLUDE_DIR "${GALOIS_INCLUDE_DIR}" "${PROJECT_SOURCE_DIR}/exp/include")
endif()

# Galois include dependencies
set(GALOIS_INCLUDE_DIRS)
get_target_property(defs galois INCLUDE_DIRECTORIES)
foreach(d ${defs})
  string(FIND ${d} ${PROJECT_BINARY_DIR} pos1)
  string(FIND ${d} ${PROJECT_SOURCE_DIR} pos2)
  if(NOT ${pos1} EQUAL 0 AND NOT ${pos2} EQUAL 0)
    set(GALOIS_INCLUDE_DIRS ${GALOIS_INCLUDE_DIRS} ${d})
  endif()
endforeach()

# Galois compiler definitions
set(galois_defs)
get_directory_property(defs DIRECTORY "${PROJECT_SOURCE_DIR}/src" COMPILE_DEFINITIONS)
foreach(d ${defs})
  set(galois_defs "-D${d} ${galois_defs}")
endforeach()
get_directory_property(defs DIRECTORY "${PROJECT_SOURCE_DIR}/src" COMPILE_DEFINITIONS_${CMAKE_BUILD_TYPE})
foreach(d ${defs})
  set(galois_defs "-D${d} ${galois_defs}")
endforeach()
string(TOUPPER ${CMAKE_BUILD_TYPE} upper_build_type)
set(GALOIS_FLAGS "${galois_defs} ${CMAKE_CXX_FLAGS} ${CMAKE_CXX_FLAGS_${upper_build_type}}")
set(GALOIS_CXX_COMPILER "${CMAKE_CXX_COMPILER}")

# Generate appropriate CMake files for installation and build trees
configure_file("${PROJECT_SOURCE_DIR}/cmake/Modules/GaloisConfig.cmake.in"
  "${PROJECT_BINARY_DIR}/GaloisConfig.cmake" @ONLY)
set(GALOIS_INCLUDE_DIR "\${GALOIS_CMAKE_DIR}/${rel_include_dir}")
configure_file("${PROJECT_SOURCE_DIR}/cmake/Modules/GaloisConfig.cmake.in"
  "${PROJECT_BINARY_DIR}${CMAKE_FILES_DIRECTORY}/GaloisConfig.cmake" @ONLY)
configure_file("${PROJECT_SOURCE_DIR}/cmake/Modules/GaloisConfigVersion.cmake.in"
  "${PROJECT_BINARY_DIR}/GaloisConfigVersion.cmake" @ONLY)
install(FILES
  "${PROJECT_BINARY_DIR}${CMAKE_FILES_DIRECTORY}/GaloisConfig.cmake"
  "${PROJECT_BINARY_DIR}/GaloisConfigVersion.cmake"
  DESTINATION "${INSTALL_CMAKE_DIR}" COMPONENT dev)
install(EXPORT GaloisTargets DESTINATION "${INSTALL_CMAKE_DIR}" COMPONENT dev)<|MERGE_RESOLUTION|>--- conflicted
+++ resolved
@@ -231,11 +231,7 @@
 #more warnings
 if(CMAKE_BUILD_TYPE MATCHES "Debug")
   if(NOT CMAKE_CXX_COMPILER_ID MATCHES "XL")
-<<<<<<< HEAD
-    set(CMAKE_CXX_FLAGS "${CMAKE_CXX_FLAGS} -Wall") #xs -fsanitize=address")
-=======
     set(CMAKE_CXX_FLAGS "${CMAKE_CXX_FLAGS} -Wall") # -fsanitize=address")
->>>>>>> fcb8a952
     set(CMAKE_C_FLAGS "${CMAKE_C_FLAGS} -Wall")
   endif()
 endif()
