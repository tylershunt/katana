--- conflicted
+++ resolved
@@ -1,8 +1,4 @@
-<<<<<<< HEAD
-cmake_minimum_required(VERSION 2.8.9)
-=======
 cmake_minimum_required(VERSION 3.2.0)
->>>>>>> 6392637a
 set(CMAKE_MODULE_PATH ${CMAKE_MODULE_PATH} "${CMAKE_SOURCE_DIR}/cmake/Modules/")
 project(Galois)
 set(GALOIS_VERSION_MAJOR "2")
@@ -145,19 +141,13 @@
 endif()
 
 # Enable architecture-specific optimizations
-<<<<<<< HEAD
 if(NOT USE_HETERO)
   find_package(ArchFlags)
   if(ARCH_FLAGS_FOUND)
     set(CMAKE_CXX_FLAGS "${CMAKE_CXX_FLAGS} ${ARCH_CXX_FLAGS}")
     set(CMAKE_C_FLAGS "${CMAKE_C_FLAGS} ${ARCH_C_FLAGS}")
     set(CMAKE_EXE_LINKER_FLAGS "${CMAKE_EXE_LINKER_FLAGS} ${ARCH_EXE_FLAGS}")
-=======
-find_package(ArchFlags)
-if(ARCH_FLAGS_FOUND)
-  set(CMAKE_CXX_FLAGS "${CMAKE_CXX_FLAGS} ${ARCH_CXX_FLAGS}")
-  set(CMAKE_C_FLAGS "${CMAKE_C_FLAGS} ${ARCH_C_FLAGS}")
-  set(CMAKE_EXE_LINKER_FLAGS "${CMAKE_EXE_LINKER_FLAGS} ${ARCH_EXE_FLAGS}")
+  endif()
 endif()
 
 # More warnings
@@ -167,7 +157,6 @@
   if(CMAKE_COMPILER_IS_GNUCC)
     set(CMAKE_CXX_FLAGS "${CMAKE_CXX_FLAGS} -Og")
     set(CMAKE_C_FLAGS "${CMAKE_C_FLAGS} -Og")
->>>>>>> 6392637a
   endif()
 endif()
 
@@ -239,7 +228,6 @@
       message(FATAL_ERROR "Hardware transactional memory not supported")
     endif()
   endif()
-<<<<<<< HEAD
 
   # Experimental Deterministic features
   if(USE_DET_INORDER)
@@ -278,8 +266,6 @@
       message(FATAL_ERROR "Need CUDA for heterogenous code")
     endif()
   endif()
-=======
->>>>>>> 6392637a
 endif()
 
 # PThreads
@@ -312,7 +298,6 @@
 find_package(Boost 1.38.0 COMPONENTS ${BOOST_LIBS} REQUIRED)
 include_directories(${Boost_INCLUDE_DIR})
 
-<<<<<<< HEAD
 #more warnings
 if(CMAKE_BUILD_TYPE MATCHES "Debug")
   if(NOT CMAKE_CXX_COMPILER_ID MATCHES "XL")
@@ -321,13 +306,8 @@
   endif()
 endif()
 
-find_package(CXX11 REQUIRED)
-
-set(CMAKE_CXX_FLAGS "${CMAKE_CXX_FLAGS} ${CXX11_FLAGS}")
-=======
 set(CMAKE_CXX_STANDARD 11)
 set(CMAKE_CXX_STANDARD_REQUIRED ON)
->>>>>>> 6392637a
 
 include(CheckEndian)
 
@@ -429,18 +409,15 @@
   set(multiValueArgs REQUIRES COMMAND_PREFIX)
   cmake_parse_arguments(APP "${options}" "${oneValueArgs}" "${multiValueArgs}" ${ARGN})
 
-<<<<<<< HEAD
   if(${APP_DISTSAFE})
   else()
     message("-- NOT compiling ${name} (not safe for distributed branch)")
     return()
   endif()
   
-=======
   list(GET APP_UNPARSED_ARGUMENTS 0 name)
   list(REMOVE_AT APP_UNPARSED_ARGUMENTS 0)
 
->>>>>>> 6392637a
   foreach(required ${APP_REQUIRES})
     if(${${required}} MATCHES "TRUE")
     else()
@@ -484,10 +461,7 @@
   endforeach()
 
   add_test(NAME ${name} COMMAND ${commandline})
-<<<<<<< HEAD
-=======
-
->>>>>>> 6392637a
+
   # Allow parallel tests
   set_tests_properties(${name} PROPERTIES ENVIRONMENT
     GALOIS_DO_NOT_BIND_THREADS=1)
